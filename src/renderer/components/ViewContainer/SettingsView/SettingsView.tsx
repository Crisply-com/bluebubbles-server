/* eslint-disable react/no-array-index-key */
/* eslint-disable class-methods-use-this */
/* eslint-disable jsx-a11y/label-has-associated-control */
/* eslint-disable max-len */
/* eslint-disable react/no-unused-state */
/* eslint-disable react/prefer-stateless-function */
import * as React from "react";
import { ipcRenderer } from "electron";
import Dropzone from "react-dropzone";
import { isValidServerConfig, isValidClientConfig, invokeMain, checkFirebaseUrl } from "@renderer/helpers/utils";
import TopNav from "@renderer/components/TopNav/TopNav";
import LeftStatusIndicator from "../DashboardView/LeftStatusIndicator/LeftStatusIndicator";

import "./SettingsView.css";

interface State {
    config: any;
    serverPort: string;
    fcmClient: any;
    fcmServer: any;
    autoCaffeinate: boolean;
    isCaffeinated: boolean;
    autoStart: boolean;
    serverPassword: string;
    showPassword: boolean;
    showKey: boolean;
    ngrokKey: string;
    enableNgrok: boolean;
    showModal: boolean;
    serverUrl: string;
    encryptComs: boolean;
    hideDockIcon: boolean;
    startViaTerminal: boolean;
    smsSupport: boolean;
<<<<<<< HEAD
    checkForUpdates: boolean;
    autoInstallUpdates: boolean;
=======
>>>>>>> 9e223eeb
}

class SettingsView extends React.Component<unknown, State> {
    constructor(props: unknown) {
        super(props);

        this.state = {
            config: null,
            serverPort: "",
            fcmClient: null,
            fcmServer: null,
            autoCaffeinate: false,
            isCaffeinated: false,
            autoStart: false,
            serverPassword: "",
            showPassword: false,
            showKey: false,
            ngrokKey: "",
            enableNgrok: false,
            showModal: false,
            serverUrl: "",
            encryptComs: false,
            hideDockIcon: false,
            startViaTerminal: false,
<<<<<<< HEAD
            smsSupport: false,
            checkForUpdates: true,
            autoInstallUpdates: false
=======
            smsSupport: false
>>>>>>> 9e223eeb
        };

        this.handleInputChange = this.handleInputChange.bind(this);
    }

    async componentDidMount() {
        const currentTheme = await ipcRenderer.invoke("get-current-theme");
        await this.setTheme(currentTheme.currentTheme);

        const config = await ipcRenderer.invoke("get-config");
        if (config)
            this.setState({
                config,
                serverPort: String(config.socket_port),
                fcmClient: null,
                fcmServer: null,
                autoCaffeinate: config.auto_caffeinate,
                isCaffeinated: false,
                autoStart: config.auto_start,
                serverPassword: config.password,
                showPassword: false,
                showKey: false,
                ngrokKey: config.ngrok_key,
                enableNgrok: config.enable_ngrok,
                encryptComs: config.encrypt_coms,
                hideDockIcon: config.hide_dock_icon,
                startViaTerminal: config.start_via_terminal,
                smsSupport: config.sms_support,
                checkForUpdates: config.check_for_updates,
                autoInstallUpdates: config.auto_install_updates
            });

        this.getCaffeinateStatus();

        const client = await ipcRenderer.invoke("get-fcm-client");
        if (client) this.setState({ fcmClient: JSON.stringify(client) });
        const server = await ipcRenderer.invoke("get-fcm-server");
        if (server) this.setState({ fcmServer: JSON.stringify(server) });

        ipcRenderer.on("config-update", (event, arg) => {
            this.setState({ config: arg });
        });
    }

    componentWillUnmount() {
        ipcRenderer.removeAllListeners("config-update");
    }

    async setTheme(currentTheme: string) {
        const themedItems = document.querySelectorAll("[data-theme]");

        if (currentTheme === "dark") {
            themedItems.forEach(item => {
                item.setAttribute("data-theme", "dark");
            });
        } else {
            themedItems.forEach(item => {
                item.setAttribute("data-theme", "light");
            });
        }
    }

    getCaffeinateStatus = async () => {
        const caffeinateStatus = await ipcRenderer.invoke("get-caffeinate-status");
        this.setState({
            isCaffeinated: caffeinateStatus.isCaffeinated,
            autoCaffeinate: caffeinateStatus.autoCaffeinate
        });
    };

    toggleShowPassword = () => {
        this.setState({ showPassword: !this.state.showPassword });
    };

    toggleShowKey = () => {
        this.setState({ showKey: !this.state.showKey });
    };

    saveCustomServerUrl = (save: boolean) => {
        if (save) {
            ipcRenderer.invoke("set-config", {
                server_address: this.state.serverUrl
            });
        }

        this.setState({ showModal: false });
    };

    handleInputChange = async (e: any) => {
        // eslint-disable-next-line prefer-destructuring
        const id = e.target.id;
        if (["serverPort", "serverPassword", "ngrokKey", "serverUrl"].includes(id)) {
            this.setState({ [id]: e.target.value } as any);
        }

        if (id === "toggleNgrok") {
            const target = e.target as HTMLInputElement;
            this.setState({ enableNgrok: target.checked });
            await ipcRenderer.invoke("toggle-ngrok", target.checked!);

            if (!target.checked) {
                this.setState({ showModal: true });
            }
        }

        if (id === "toggleCaffeinate") {
            const target = e.target as HTMLInputElement;
            this.setState({ autoCaffeinate: target.checked });
            await ipcRenderer.invoke("toggle-caffeinate", target.checked);
            await this.getCaffeinateStatus();
        }

        if (id === "toggleAutoStart") {
            const target = e.target as HTMLInputElement;
            this.setState({ autoStart: target.checked });
            await ipcRenderer.invoke("toggle-auto-start", target.checked);
        }

        if (id === "toggleEncrypt") {
            const target = e.target as HTMLInputElement;
            this.setState({ encryptComs: target.checked });
            await ipcRenderer.invoke("set-config", {
                encrypt_coms: target.checked
            });
        }

        if (id === "toggleDockIcon") {
            const target = e.target as HTMLInputElement;
            this.setState({ hideDockIcon: target.checked });
            await ipcRenderer.invoke("set-config", {
                hide_dock_icon: target.checked
            });
        }

        if (id === "toggleTerminalStart") {
            const target = e.target as HTMLInputElement;
            this.setState({ startViaTerminal: target.checked });
            await ipcRenderer.invoke("set-config", {
                start_via_terminal: target.checked
            });
        }

        if (id === "toggleSmsSupport") {
            const target = e.target as HTMLInputElement;
            this.setState({ smsSupport: target.checked });
            await ipcRenderer.invoke("set-config", {
                sms_support: target.checked
            });
        }
<<<<<<< HEAD

        if (id === "toggleCheckForUpdates") {
            const target = e.target as HTMLInputElement;
            this.setState({ checkForUpdates: target.checked });
            await ipcRenderer.invoke("set-config", {
                check_for_updates: target.checked
            });
        }

        if (id === "toggleAutoInstallUpdates") {
            const target = e.target as HTMLInputElement;
            this.setState({ autoInstallUpdates: target.checked });
            await ipcRenderer.invoke("set-config", {
                auto_install_updates: target.checked
            });
        }
=======
>>>>>>> 9e223eeb
    };

    saveConfig = async () => {
        await ipcRenderer.invoke("set-config", {
            socket_port: this.state.serverPort,
            password: this.state.serverPassword,
            ngrok_key: this.state.ngrokKey
        });
    };

    handleClientFile = (acceptedFiles: any) => {
        const reader = new FileReader();

        reader.onabort = () => console.log("file reading was aborted");
        reader.onerror = () => console.log("file reading has failed");
        reader.onload = () => {
            // Do whatever you want with the file contents
            const binaryStr = reader.result;
            const valid = isValidClientConfig(binaryStr as string);
            const validServer = isValidServerConfig(binaryStr as string);
            const jsonData = JSON.parse(binaryStr as string);

            if (valid) {
                const test = checkFirebaseUrl(jsonData);
                if (test) {
                    ipcRenderer.invoke("set-fcm-client", jsonData);
                    this.setState({ fcmClient: binaryStr });
                }
            } else if (validServer) {
                ipcRenderer.invoke("set-fcm-server", jsonData);
                this.setState({ fcmServer: binaryStr });

                invokeMain("show-dialog", {
                    type: "warning",
                    buttons: ["OK"],
                    title: "BlueBubbles Warning",
                    message: "We've corrected a mistake you made",
                    detail:
                        `The file you chose was for the FCM Server configuration and ` +
                        `we've saved it as such. Now, please choose the correct client configuration.`
                });
            } else {
                invokeMain("show-dialog", {
                    type: "error",
                    buttons: ["OK"],
                    title: "BlueBubbles Error",
                    message: "Invalid FCM Client configuration selected!",
                    detail: "The file you have selected is not in the correct format!"
                });
            }
        };

        reader.readAsText(acceptedFiles[0]);
    };

    handleServerFile = (acceptedFiles: any) => {
        const reader = new FileReader();

        reader.onabort = () => console.log("file reading was aborted");
        reader.onerror = () => console.log("file reading has failed");
        reader.onload = () => {
            // Do whatever you want with the file contents
            const binaryStr = reader.result;
            const valid = isValidServerConfig(binaryStr as string);
            const validClient = isValidClientConfig(binaryStr as string);
            const jsonData = JSON.parse(binaryStr as string);

            if (valid) {
                ipcRenderer.invoke("set-fcm-server", jsonData);
                this.setState({ fcmServer: binaryStr });
            } else if (validClient) {
                const test = checkFirebaseUrl(jsonData);
                if (test) {
                    ipcRenderer.invoke("set-fcm-client", jsonData);
                    this.setState({ fcmClient: binaryStr });

                    invokeMain("show-dialog", {
                        type: "warning",
                        buttons: ["OK"],
                        title: "BlueBubbles Warning",
                        message: "We've corrected a mistake you made",
                        detail:
                            `The file you chose was for the FCM Client configuration and ` +
                            `we've saved it as such. Now, please choose the correct server configuration.`
                    });
                }
            } else {
                invokeMain("show-dialog", {
                    type: "error",
                    buttons: ["OK"],
                    title: "BlueBubbles Error",
                    message: "Invalid FCM Server configuration selected!",
                    detail: "The file you have selected is not in the correct format!"
                });
            }
        };

        reader.readAsText(acceptedFiles[0]);
    };

    render() {
        return (
            <div id="SettingsView" data-theme="light">
                <TopNav header="Settings" />
                <div id="settingsLowerContainer">
                    <LeftStatusIndicator />
                    <div id="settingsMainRightContainer">
                        <h3 className="aSettingTitle">Server Address:</h3>
                        <input
                            readOnly
                            className="aInput"
                            placeholder="No server address specified..."
                            value={this.state.config ? this.state.config.server_address : ""}
                        />
                        <h3 className="aSettingTitle">Local Port:</h3>
                        <input
                            id="serverPort"
                            className="aInput"
                            value={this.state.serverPort}
                            onChange={e => this.handleInputChange(e)}
                            onBlur={() => this.saveConfig()}
                        />
                        <h3 className="aSettingTitle">Server Password:</h3>
                        <span>
                            <input
                                id="serverPassword"
                                className="aInput"
                                value={this.state.serverPassword}
                                onChange={e => this.handleInputChange(e)}
                                onBlur={() => this.saveConfig()}
                                type={this.state.showPassword ? "text" : "password"}
                            />
                            <svg
                                id="passwordView"
                                viewBox="0 0 512 512"
                                onClick={() => this.setState({ showPassword: !this.state.showPassword })}
                            >
                                <g>
                                    <path d="M234.667,170.667c-35.307,0-64,28.693-64,64s28.693,64,64,64s64-28.693,64-64S269.973,170.667,234.667,170.667z" />
                                    <path
                                        d="M234.667,74.667C128,74.667,36.907,141.013,0,234.667c36.907,93.653,128,160,234.667,160
                                        c106.773,0,197.76-66.347,234.667-160C432.427,141.013,341.44,74.667,234.667,74.667z M234.667,341.333
                                        c-58.88,0-106.667-47.787-106.667-106.667S175.787,128,234.667,128s106.667,47.787,106.667,106.667
                                        S293.547,341.333,234.667,341.333z"
                                    />
                                </g>
                            </svg>
                        </span>

                        <div className="aCheckboxDiv firstCheckBox">
                            <div>
                                <h3 className="aSettingTitle">Encrypt Communications</h3>
                                <p className="settingsHelp">
                                    Messages sent back to the clients will be encrypted using AES password-based
                                    encryption
                                </p>
                            </div>
                            <label className="form-switch">
                                <input
                                    id="toggleEncrypt"
                                    onChange={e => this.handleInputChange(e)}
                                    type="checkbox"
                                    checked={this.state.encryptComs}
                                />
                                <i />
                            </label>
                        </div>
                        <div>
                            <h3 className="aSettingTitle">Ngrok API Key (optional):</h3>
                            <p className="settingsHelp">
                                Using an API key will allow you to use the benefits of the upgraded Ngrok service
                            </p>
                        </div>
                        <input
                            id="ngrokKey"
                            className="aInput"
                            placeholder="No key uploaded"
                            value={this.state.ngrokKey}
                            onChange={e => this.handleInputChange(e)}
                            onBlur={() => this.saveConfig()}
                        />
                        <div className="aCheckboxDiv firstCheckBox">
                            <div>
                                <h3 className="aSettingTitle">Enable Ngrok</h3>
                                <p className="settingsHelp">
                                    Using Ngrok allows a connection to clients without port-forwarding. Disabling Ngrok
                                    will allow you to use port-forwarding.
                                </p>
                            </div>
                            <label className="form-switch">
                                <input
                                    id="toggleNgrok"
                                    onChange={e => this.handleInputChange(e)}
                                    type="checkbox"
                                    checked={this.state.enableNgrok}
                                />
                                <i />
                            </label>
                        </div>
                        <div className="aCheckboxDiv">
                            <div>
                                <h3 className="aSettingTitle">Keep MacOS Awake</h3>
                                <p className="settingsHelp">
                                    When enabled, you mac will not fall asleep due to inactivity, with the caveat of
                                    when you close your laptop
                                </p>
                            </div>
                            <label className="form-switch">
                                <input
                                    id="toggleCaffeinate"
                                    onChange={e => this.handleInputChange(e)}
                                    type="checkbox"
                                    checked={this.state.autoCaffeinate}
                                />
                                <i />
                            </label>
                        </div>
                        <div className="aCheckboxDiv">
                            <div>
                                <h3 className="aSettingTitle">Startup With MacOS</h3>
                                <p className="settingsHelp">
                                    When enabled, BlueBubbles will start automatically when you login.
                                </p>
                            </div>
                            <label className="form-switch">
                                <input
                                    id="toggleAutoStart"
                                    onChange={e => this.handleInputChange(e)}
                                    type="checkbox"
                                    checked={this.state.autoStart}
                                />
                                <i />
                            </label>
                        </div>
                        <div className="aCheckboxDiv">
<<<<<<< HEAD
                            <div>
                                <h3 className="aSettingTitle">Check for Updates on Startup</h3>
                                <p className="settingsHelp">
                                    When enabled, BlueBubbles will automatically check for updates on startup
                                </p>
                            </div>
                            <label className="form-switch">
                                <input
                                    id="toggleCheckForUpdates"
                                    onChange={e => this.handleInputChange(e)}
                                    type="checkbox"
                                    checked={this.state.checkForUpdates}
                                />
                                <i />
                            </label>
                        </div>
                        <div className="aCheckboxDiv">
                            <div>
                                <h3 className="aSettingTitle">Auto Install/Apply Updates</h3>
                                <p className="settingsHelp">
                                    When enabled, BlueBubbles will auto-install the latest available version when an
                                    update is detected
                                </p>
                            </div>
                            <label className="form-switch">
                                <input
                                    id="toggleAutoInstallUpdates"
                                    onChange={e => this.handleInputChange(e)}
                                    type="checkbox"
                                    checked={this.state.autoInstallUpdates}
                                />
                                <i />
                            </label>
                        </div>
                        <div className="aCheckboxDiv">
                            <div>
                                <h3 className="aSettingTitle">SMS Support (Desktop Client)</h3>
                                <p className="settingsHelp">
                                    Enabling this will allow the server to `emit` SMS message notifications
                                </p>
                            </div>
                            <label className="form-switch">
                                <input
                                    title="Test Test"
=======
                            <h3 className="aSettingTitle">SMS Suppurt (Client App Must Support)</h3>
                            <label className="form-switch">
                                <input
>>>>>>> 9e223eeb
                                    id="toggleSmsSupport"
                                    onChange={e => this.handleInputChange(e)}
                                    type="checkbox"
                                    checked={this.state.smsSupport}
                                />
                                <i />
                            </label>
                        </div>
                        <div className="aCheckboxDiv">
<<<<<<< HEAD
                            <div>
                                <h3 className="aSettingTitle">Hide Dock Icon</h3>
                                <p className="settingsHelp">
                                    Hiding the dock icon will not close the app. You can open the app again via the
                                    status bar icon.
                                </p>
                            </div>
=======
                            <h3 className="aSettingTitle">Hide Dock Icon</h3>
>>>>>>> 9e223eeb
                            <label className="form-switch">
                                <input
                                    id="toggleDockIcon"
                                    onChange={e => this.handleInputChange(e)}
                                    type="checkbox"
                                    checked={this.state.hideDockIcon}
                                />
                                <i />
                            </label>
                        </div>
                        <div className="aCheckboxDiv">
                            <div>
                                <h3 className="aSettingTitle">Always Start via Terminal</h3>
                                <p className="settingsHelp">
                                    When BlueBubbles starts up, it will auto-reload itself in terminal mode. When in
                                    terminal, type `help` for command information.
                                </p>
                            </div>
                            <label className="form-switch">
                                <input
                                    id="toggleTerminalStart"
                                    onChange={e => this.handleInputChange(e)}
                                    type="checkbox"
                                    checked={this.state.startViaTerminal}
                                />
                                <i />
                            </label>
                        </div>
                        <h3 className="largeSettingTitle">Google FCM Configurations</h3>
                        <h3 className="aSettingTitle">
                            Server Config Status:{" "}
                            <p id="serverConfigStatus">{this.state.fcmServer ? "Loaded" : "Not Set"}</p>
                        </h3>
                        <br />
                        <Dropzone onDrop={acceptedFiles => this.handleServerFile(acceptedFiles)}>
                            {({ getRootProps, getInputProps }) => (
                                <section id="fcmClientDrop-Set">
                                    <div {...getRootProps()}>
                                        <input {...getInputProps()} />
                                        <p>
                                            {this.state.fcmServer
                                                ? "FCM Client Configuration Successfully Loaded"
                                                : "Drag or click to upload FCM Server"}
                                        </p>
                                    </div>
                                </section>
                            )}
                        </Dropzone>
                        <br />
                        <h3 className="aSettingTitle">
                            Client Config Status:{" "}
                            <p id="clientConfigStatus">{this.state.fcmClient ? "Loaded" : "Not Set"}</p>
                        </h3>
                        <br />
                        <Dropzone onDrop={acceptedFiles => this.handleClientFile(acceptedFiles)}>
                            {({ getRootProps, getInputProps }) => (
                                <section id="fcmServerDrop-Set">
                                    <div {...getRootProps()}>
                                        <input {...getInputProps()} />
                                        <p>
                                            {this.state.fcmClient
                                                ? "FCM Service Configuration Successfully Loaded"
                                                : "Drag or click to upload FCM Client (google-services.json)"}
                                        </p>
                                    </div>
                                </section>
                            )}
                        </Dropzone>
                    </div>
                </div>

                <div id="myModal" className="modal" style={{ display: this.state.showModal ? "block" : "none" }}>
                    <div className="modal-content">
                        <div className="modal-header">
                            <span
                                id="modalCloseBtn"
                                role="button"
                                className="close"
                                onClick={() => this.saveCustomServerUrl(false)}
                                onKeyDown={() => this.saveCustomServerUrl(false)}
                                tabIndex={0}
                            >
                                &times;
                            </span>
                            <h2>Enter your server&rsquo;s host name and port</h2>
                        </div>
                        <div className="modal-body">
                            <div className="modal-col">
                                <input
                                    id="serverUrl"
                                    className="aInput"
                                    value={this.state.serverUrl}
                                    onChange={e => this.handleInputChange(e)}
                                />
                                <button className="modal-button" onClick={() => this.saveCustomServerUrl(true)}>
                                    Save
                                </button>
                            </div>
                        </div>
                    </div>
                </div>
            </div>
        );
    }
}

export default SettingsView;<|MERGE_RESOLUTION|>--- conflicted
+++ resolved
@@ -32,11 +32,8 @@
     hideDockIcon: boolean;
     startViaTerminal: boolean;
     smsSupport: boolean;
-<<<<<<< HEAD
     checkForUpdates: boolean;
     autoInstallUpdates: boolean;
-=======
->>>>>>> 9e223eeb
 }
 
 class SettingsView extends React.Component<unknown, State> {
@@ -61,13 +58,9 @@
             encryptComs: false,
             hideDockIcon: false,
             startViaTerminal: false,
-<<<<<<< HEAD
             smsSupport: false,
             checkForUpdates: true,
             autoInstallUpdates: false
-=======
-            smsSupport: false
->>>>>>> 9e223eeb
         };
 
         this.handleInputChange = this.handleInputChange.bind(this);
@@ -217,8 +210,6 @@
                 sms_support: target.checked
             });
         }
-<<<<<<< HEAD
-
         if (id === "toggleCheckForUpdates") {
             const target = e.target as HTMLInputElement;
             this.setState({ checkForUpdates: target.checked });
@@ -234,8 +225,6 @@
                 auto_install_updates: target.checked
             });
         }
-=======
->>>>>>> 9e223eeb
     };
 
     saveConfig = async () => {
@@ -471,7 +460,6 @@
                             </label>
                         </div>
                         <div className="aCheckboxDiv">
-<<<<<<< HEAD
                             <div>
                                 <h3 className="aSettingTitle">Check for Updates on Startup</h3>
                                 <p className="settingsHelp">
@@ -516,11 +504,6 @@
                             <label className="form-switch">
                                 <input
                                     title="Test Test"
-=======
-                            <h3 className="aSettingTitle">SMS Suppurt (Client App Must Support)</h3>
-                            <label className="form-switch">
-                                <input
->>>>>>> 9e223eeb
                                     id="toggleSmsSupport"
                                     onChange={e => this.handleInputChange(e)}
                                     type="checkbox"
@@ -530,7 +513,6 @@
                             </label>
                         </div>
                         <div className="aCheckboxDiv">
-<<<<<<< HEAD
                             <div>
                                 <h3 className="aSettingTitle">Hide Dock Icon</h3>
                                 <p className="settingsHelp">
@@ -538,9 +520,6 @@
                                     status bar icon.
                                 </p>
                             </div>
-=======
-                            <h3 className="aSettingTitle">Hide Dock Icon</h3>
->>>>>>> 9e223eeb
                             <label className="form-switch">
                                 <input
                                     id="toggleDockIcon"
