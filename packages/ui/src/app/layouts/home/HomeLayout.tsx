--- conflicted
+++ resolved
@@ -34,13 +34,9 @@
     const address = useAppSelector(state => state.config.server_address);
     const password = useAppSelector(state => state.config.password);
     const port = useAppSelector(state => state.config.socket_port);
-<<<<<<< HEAD
     const qrCode: any = buildQrData(password, address);
-=======
     const computerId = useAppSelector(state => state.config.computer_id);
     const iMessageEmail = useAppSelector(state => state.config.detected_imessage);
-    const qrCode: any = fcmClient ? buildQrData(password, address, fcmClient) : null;
->>>>>>> abb4f164
 
     return (
         <Box p={3} borderRadius={10}>
