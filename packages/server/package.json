{
    "name": "@bluebubbles/server",
<<<<<<< HEAD
    "version": "1.7.3",
=======
    "version": "1.8.0",
>>>>>>> abb4f164
    "main": "./dist/main.js",
    "license": "Apache-2.0",
    "author": {
        "name": "BlueBubbles Development Team",
        "email": "bluebubblesapp@gmail.com"
    },
    "description": "BlueBubbles Server is the app that powers the BlueBubbles app ecosystem",
    "scripts": {
        "build": "export NODE_ENV=production && webpack --config ./scripts/webpack.main.prod.config.js",
        "start": "export NODE_ENV=development && webpack --config ./scripts/webpack.main.config.js && electron ./dist/main.js",
        "lint": "eslint --ext=jsx,js,tsx,ts src",
        "dist": "electron-rebuild -f -o better-sqlite3 && npm run build && electron-builder build --mac --publish never --config ./scripts/electron-builder-config.js",
        "postinstall": "electron-rebuild install-app-deps"
    },
    "husky": {
        "hooks": {
            "pre-commit": "lint-staged"
        }
    },
    "lint-staged": {
        "{src,test,mocks}/**/*.{json,css,scss,md}": [
            "prettier --config ./.prettierrc --ignore-path ./.prettierignore --write"
        ],
        "{src,test,mocks}/**/*.{js,ts,tsx}": [
            "prettier --config ./.prettierrc --ignore-path ./.prettierignore --write",
            "eslint --ext=jsx,js,ts,tsx --fix src"
        ]
    },
    "devDependencies": {
        "@babel/core": "^7.16.12",
        "@babel/plugin-proposal-class-properties": "^7.12.1",
        "@babel/plugin-proposal-decorators": "^7.12.1",
        "@babel/plugin-proposal-private-property-in-object": "^7.16.7",
        "@babel/preset-env": "^7.12.11",
        "@babel/preset-typescript": "^7.12.7",
        "@types/better-sqlite3": "^7.5.0",
        "@types/crypto-js": "^4.0.1",
        "@types/electron": "^1.6.10",
        "@types/google-libphonenumber": "^7.4.18",
        "@types/history": "^4.7.5",
        "@types/js-yaml": "^4.0.5",
        "@types/koa": "^2.13.4",
        "@types/koa-cors": "^0.0.2",
        "@types/koa-json": "^2.0.20",
        "@types/koa-router": "^7.4.4",
        "@types/localtunnel": "^2.0.1",
        "@types/mime-types": "^2.1.1",
        "@types/node": "^13.13.15",
        "@types/node-forge": "^1.0.4",
        "@types/numeral": "^0.0.26",
        "@types/plist": "^3.0.2",
        "@types/validatorjs": "^3.15.0",
        "@types/vcf": "^2.0.3",
        "@types/webpack-env": "^1.15.1",
        "@typescript-eslint/eslint-plugin": "^5.18.0",
        "@typescript-eslint/parser": "^5.18.0",
        "babel-loader": "^8.1.0",
        "css-loader": "^3.5.2",
        "electron": "17.4.11",
        "electron-builder": "^22.9.1",
        "electron-notarize": "^1.2.1",
        "electron-rebuild": "^3.2.9",
        "eslint": "^8.13.0",
        "eslint-config-prettier": "^8.5.0",
        "eslint-plugin-import": "^2.26.0",
        "eslint-plugin-jsx-a11y": "^6.5.1",
        "eslint-plugin-prettier": "^4.0.0",
        "fork-ts-checker-webpack-plugin": "^7.0.0",
        "husky": "^4.2.5",
        "lint-staged": "^10.1.5",
        "prettier": "^2.6.2",
        "typescript": "^5.0.4",
        "webpack": "^5.68.0",
        "webpack-cli": "^4.9.2",
        "webpack-merge": "^5.8.0",
        "webpack-node-externals": "^3.0.0"
    },
    "dependencies": {
        "@firebase/app-types": "^0.7.0",
        "@firebase/util": "^1.6.3",
        "@peculiar/x509": "^1.6.1",
        "axios": "^0.25.0",
        "better-sqlite3": "^8.0.1",
        "blurhash": "^1.1.3",
        "byte-base64": "^1.1.0",
        "compare-versions": "^3.6.0",
        "conditional-decorator": "^0.1.7",
        "crypto-js": "^4.0.0",
        "electron-log": "^4.4.7",
        "electron-updater": "^5.3.0",
        "find-process": "^1.4.4",
        "firebase-admin": "^11.1.0",
        "google-libphonenumber": "^3.2.10",
        "googleapis": "^118.0.0",
        "js-yaml": "^4.1.0",
        "koa": "^2.13.1",
        "koa-body": "^4.2.0",
        "koa-cors": "^0.0.16",
        "koa-json": "^2.0.2",
        "koa-router": "^10.1.1",
        "localtunnel": "^2.0.2",
        "macos-version": "^5.2.0",
        "mime-types": "^2.1.32",
        "minimist": "^1.2.6",
        "ngrok": "^4.3.3",
        "node-forge": "^1.3.1",
        "node-mac-contacts": "1.5.0",
        "node-mac-permissions": "^2.3.0",
        "node-typedstream": "^1.4.0",
        "numeral": "^2.0.6",
        "plist": "^3.0.6",
        "read-chunk": "^3.2.0",
        "recursive-copy": "^2.0.13",
        "reflect-metadata": "^0.1.13",
        "slugify": "^1.6.0",
        "socket.io": "3.1.2",
        "typeorm": "0.3.6",
        "validatorjs": "^3.22.1",
        "vcf": "^2.1.1",
        "zx": "^4.3.0"
    }
}<|MERGE_RESOLUTION|>--- conflicted
+++ resolved
@@ -1,10 +1,6 @@
 {
     "name": "@bluebubbles/server",
-<<<<<<< HEAD
-    "version": "1.7.3",
-=======
     "version": "1.8.0",
->>>>>>> abb4f164
     "main": "./dist/main.js",
     "license": "Apache-2.0",
     "author": {
