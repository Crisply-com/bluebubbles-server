--- conflicted
+++ resolved
@@ -63,9 +63,8 @@
     const newPath = `${FileSystem.convertDir}/${attachment.guid}.jpeg`;
     const mType = originalMimeType ?? attachment.getMimeType();
     let failed = false;
-    let ext = null;
+    let ext: string = null;
 
-<<<<<<< HEAD
     // Only convert certain types
     if (attachment.uti === "public.heic" || mType.startsWith("image/heic")) {
         ext = "heic";
@@ -80,16 +79,6 @@
             if (isNotEmpty(ext)) {
                 Server().log(`Converting image attachment, ${attachment.transferName}, to an JPEG...`);
                 await FileSystem.convertToJpg(attachment.filePath, newPath);
-=======
-    Server().log(`Converting attachment, ${theAttachment.transferName}, to an JPG...`);
-    if (!fs.existsSync(newPath)) {
-        try {
-            if (isNotEmpty(attachment?.mimeType)) {
-                if (attachment.mimeType.startsWith("image/heic")) {
-                    await FileSystem.convertToJpg("heic", theAttachment, newPath);
-                    ext = "heic";
-                }
->>>>>>> 3dd99ea0
             }
         } catch (ex: any) {
             failed = true;
@@ -97,7 +86,7 @@
             Server().log(ex?.message ?? ex, "error");
         }
     } else {
-        Server().log('Failed to convert attachment! File path did not eixst!', 'debug');
+        Server().log("Failed to convert attachment! File path did not eixst!", "debug");
     }
 
     if (!failed && ext && fs.existsSync(newPath)) {
