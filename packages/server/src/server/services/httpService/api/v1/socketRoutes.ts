/* eslint-disable max-len */
import { app } from "electron";
import * as path from "path";
import * as fs from "fs";
import * as zlib from "zlib";
import * as base64 from "byte-base64";
import * as CryptoJS from "crypto-js";
import { Socket } from "socket.io";

// HTTP libraries
import macosVersion from "macos-version";

// Internal libraries
import { Server } from "@server";
import { FileSystem } from "@server/fileSystem";
import { isEmpty, isNotEmpty, onlyAlphaNumeric, safeTrim } from "@server/helpers/utils";

// Helpers
import { ChatResponse, HandleResponse, ServerMetadataResponse } from "@server/types";
import { ErrorTypes, ResponseFormat, ResponseJson } from "@server/services/httpService/api/v1/responses/types";

// Entities
import { getChatResponse } from "@server/databases/imessage/entity/Chat";
import { getHandleResponse, Handle } from "@server/databases/imessage/entity/Handle";
import { getMessageResponse } from "@server/databases/imessage/entity/Message";
import { getAttachmentResponse } from "@server/databases/imessage/entity/Attachment";
import { DBMessageParams } from "@server/databases/imessage/types";
import { ActionHandler } from "@server/api/v1/apple/actions";
import { QueueItem } from "@server/services/queueService";
import { restartMessages } from "@server/api/v1/apple/scripts";
import { GeneralInterface } from "@server/api/v1/interfaces/generalInterface";
import { MessageInterface } from "@server/api/v1/interfaces/messageInterface";
import { convertAudio } from "@server/databases/imessage/helpers/utils";

import {
    createSuccessResponse,
    createServerErrorResponse,
    createBadRequestResponse,
    createNoDataResponse
} from "./responses";

const osVersion = macosVersion();
const unknownError = "Unknown Error. Check server logs!";

export class SocketRoutes {
    static createRoutes(socket: Socket) {
        const response = (
            callback: (res: ResponseJson) => void | null,
            channel: string | null,
            data: ResponseFormat
        ): void => {
            const resData = data as ResponseJson;
            resData.encrypted = false;

            // Only encrypt coms enabled
            const encrypt = Server().repo.getConfig("encrypt_coms") as boolean;
            const passphrase = Server().repo.getConfig("password") as string;

            // Don't encrypt the attachment, it's already encrypted
            if (encrypt) {
                if (typeof resData.data === "string" && channel !== "attachment-chunk") {
                    resData.data = CryptoJS.AES.encrypt(resData.data, passphrase).toString();
                    resData.encrypted = true;
                } else if (channel !== "attachment-chunk") {
                    resData.data = CryptoJS.AES.encrypt(JSON.stringify(resData.data), passphrase).toString();
                    resData.encrypted = true;
                }
            }

            if (callback) callback(resData);
            else socket.emit(channel, resData);

            if (resData.error) Server().log(resData.error.message, "debug");
        };

        /**
         * Return information about the server
         */
        socket.on("get-server-metadata", (_, cb): void => {
            const meta: ServerMetadataResponse = {
                os_version: osVersion,
                server_version: app.getVersion(),
                private_api: Server().repo.getConfig("enable_private_api") as boolean,
                proxy_service: Server().repo.getConfig("proxy_service") as string,
                helper_connected: !!Server().privateApiHelper?.helper
            };

            return response(cb, "server-metadata", createSuccessResponse(meta, "Successfully fetched metadata"));
        });

        /**
         * Save a VCF file
         */
        socket.on("save-vcf", async (params, cb): Promise<void> => {
            // Make sure we have VCF data
            if (!params?.vcf) return response(cb, "error", createBadRequestResponse("No VCF data provided!"));

            FileSystem.saveVCF(params.vcf);
            return response(cb, "save-vcf", createSuccessResponse(null, "Successfully saved VCF"));
        });

        /**
         * Save a VCF file
         */
        socket.on("get-vcf", async (_, cb): Promise<void> => {
            const vcf = FileSystem.getVCF();
            return response(cb, "save-vcf", createSuccessResponse(vcf, "Successfully retrieved VCF"));
        });

        /**
         * Change proxy service
         */
        socket.on("change-proxy-service", async (params, cb): Promise<void> => {
            // Make sure we have a service
            if (!params?.service) return response(cb, "error", createBadRequestResponse("No service name provided!"));

            // Make sure the service is one that we can handle
            const serviceOpts = ["ngrok", "cloudflare", "localtunnel", "dynamicdns"];
            if (!serviceOpts.includes(onlyAlphaNumeric(params.service).toLowerCase()))
                return response(
                    cb,
                    "error",
                    createBadRequestResponse(`Service name must be one of the following: ${serviceOpts.join(", ")}`)
                );

            // If the service is dynamic DNS, make sure we have an address
            if (onlyAlphaNumeric(params.service).toLowerCase() === "dynamicdns" && !params?.address)
                return response(cb, "error", createBadRequestResponse("No Dynamic DNS address provided!"));

            // Send the response back before restarting
            const res = response(
                cb,
                "change-proxy-service",
                createSuccessResponse(null, "Successfully set new proxy service!")
            );

            // Now, set the new proxy service
            await Server().stopProxyServices();
            await Server().repo.setConfig("proxy_service", params.service);

            // If it's a dyn dns, set the address
            if (onlyAlphaNumeric(params.service).toLowerCase() === "dynamicdns") {
                let addr = params.address;
                if (!addr.startsWith("http")) {
                    addr = `http://${addr}`;
                }

                await Server().repo.setConfig("server_address", addr);
            }

            // Restart the proxy services
            await Server().restartProxyServices();
            return res;
        });

        /**
         * Return information about the server's config
         */
        socket.on("get-server-config", (_, cb): void => {
            const { config } = Server().repo;

            // Strip out some stuff the user doesn't need
            if ("password" in config) delete config.password;
            if ("server_address" in config) delete config.server_address;

            return response(cb, "server-config", createSuccessResponse(config, "Successfully fetched server config"));
        });

        /**
         * Add Device ID to the database
         */
        socket.on("add-fcm-device", async (params, cb): Promise<void> => {
            if (!params?.deviceName || !params?.deviceId)
                return response(cb, "error", createBadRequestResponse("No device name or ID specified"));

            await GeneralInterface.addFcmDevice(params?.deviceName, params?.deviceId);
            return response(cb, "fcm-device-id-added", createSuccessResponse(null, "Successfully added device ID"));
        });

        /**
         * Gets the FCM client config data
         */
        socket.on("get-fcm-client", async (_, cb): Promise<void> => {
            return response(
                cb,
                "fcm-client",
                createSuccessResponse(FileSystem.getFCMClient(), "Successfully got FCM data")
            );
        });

        /**
         * Handles a server ping
         */
        socket.on("get-logs", async (params, cb): Promise<void> => {
            const count = params?.count ?? 100;
            const logs = await FileSystem.getLogs({ count });
            return response(cb, "logs", createSuccessResponse(logs));
        });

        /**
         * Get all chats
         */
        socket.on("get-chats", async (params, cb) => {
            const withLastMessage = params?.withLastMessage ?? false;
            const withParticipants = !withLastMessage && (params?.withParticipants ?? true);
            let sort = params?.sort ?? "";

            // Validate sort param
            if (typeof sort !== "string") {
                return response(cb, "error", createBadRequestResponse("Sort parameter must be a string (get-chats)!"));
            }

            sort = sort.toLowerCase();
            const validSorts = ["lastmessage"];
            if (!validSorts.includes(sort)) {
                sort = null;
            }

            const chats = await Server().iMessageRepo.getChats({
                withParticipants,
                withLastMessage,
                withArchived: params?.withArchived ?? false,
                limit: params?.limit ?? null,
                offset: params?.offset ?? 0
            });

            // If the query is with the last message, it makes the participants list 1 for each chat
            // We need to fetch all the chats with their participants, then cache the participants
            // so we can merge the participant list with the chats
            const chatCache: { [key: string]: Handle[] } = {};
            const tmpChats = await Server().iMessageRepo.getChats({
                withParticipants: true,
                withArchived: params?.withArchived ?? false
            });

            for (const chat of tmpChats) {
                chatCache[chat.guid] = chat.participants;
            }

            const results = [];
            for (const chat of chats ?? []) {
                if (chat.guid.startsWith("urn:")) continue;
                const chatRes = await getChatResponse(chat);

                // Insert the cached participants from the original request
                if (Object.keys(chatCache).includes(chat.guid)) {
                    chatRes.participants = await Promise.all(
                        chatCache[chat.guid].map(async (e): Promise<HandleResponse> => {
                            const test = await getHandleResponse(e);
                            return test;
                        })
                    );
                }

                if (withLastMessage) {
                    // Set the last message, if applicable
                    if (isNotEmpty(chatRes.messages)) {
                        [chatRes.lastMessage] = chatRes.messages;

                        // Remove the last message from the result
                        delete chatRes.messages;
                    }
                }

                results.push(chatRes);
            }

            // If we have a sort parameter, handle the cases
            if (sort) {
                if (sort === "lastmessage" && withLastMessage) {
                    results.sort((a: ChatResponse, b: ChatResponse) => {
                        const d1 = a.lastMessage?.dateCreated ?? 0;
                        const d2 = b.lastMessage?.dateCreated ?? 0;
                        if (d1 > d2) return -1;
                        if (d1 < d2) return 1;
                        return 0;
                    });
                }
            }

            return response(cb, "chats", createSuccessResponse(results));
        });

        /**
         * Get single chat
         */
        socket.on("get-chat", async (params, cb) => {
            const chatGuid = params?.chatGuid;
            if (!chatGuid) return response(cb, "error", createBadRequestResponse("No chat GUID provided"));

            const chats = await Server().iMessageRepo.getChats({
                chatGuid,
                withParticipants: params?.withParticipants ?? true
            });
            if (isEmpty(chats)) {
                return response(cb, "error", createBadRequestResponse("Chat does not exist (get-chat)!"));
            }

            return response(cb, "chat", createSuccessResponse(await getChatResponse(chats[0])));
        });

        /**
         * Get messages in a chat
         * The `get-messages` endpoint is probably the "proper" one to use.
         * We should probably deprecate this once the clients all use it.
         *
         * TODO: DEPRECATE!
         */
        socket.on("get-chat-messages", async (params, cb): Promise<void> => {
            if (!params?.identifier)
                return response(cb, "error", createBadRequestResponse("No chat identifier provided"));

            const chats = await Server().iMessageRepo.getChats({
                chatGuid: params?.identifier
            });

            if (isEmpty(chats))
                return response(cb, "error", createBadRequestResponse("Chat does not exist (get-chat-messages)"));

            const dbParams: DBMessageParams = {
                chatGuid: chats[0].guid,
                offset: params?.offset ?? 0,
                limit: params?.limit ?? 100,
                after: params?.after,
                before: params?.before,
                withChats: params?.withChats ?? false,
                withAttachments: params?.withAttachments ?? true,
                withHandle: params?.withHandle ?? true,
                sort: params?.sort ?? "DESC"
            };

            if (params?.where) dbParams.where = params.where;

            const messages = await Server().iMessageRepo.getMessages(dbParams);
            const results = [];
            for (const msg of messages) {
                const msgRes = await getMessageResponse(msg);
                results.push(msgRes);
            }

            return response(cb, "chat-messages", createSuccessResponse(results));
        });

        /**
         * Get messages
         */
        socket.on("get-messages", async (params, cb): Promise<void> => {
            const after = params?.after;
            if (!params?.after && !params.limit)
                return response(cb, "error", createBadRequestResponse("No `after` date or `limit` provided!"));

            // See if there is a chat and make sure it exists
            const chatGuid = params?.chatGuid;
            if (isNotEmpty(chatGuid)) {
                const chats = await Server().iMessageRepo.getChats({ chatGuid });
                if (isEmpty(chats))
                    return response(cb, "error", createBadRequestResponse("Chat does not exist (get-messages)"));
            }

            const dbParams: DBMessageParams = {
                chatGuid,
                offset: params?.offset ?? 0,
                limit: params?.limit ?? 100,
                after,
                before: params?.before,
                withChats: params?.withChats ?? true, // Default to true
                withAttachments: params?.withAttachments ?? true, // Default to true
                withHandle: params?.withHandle ?? true, // Default to true
                sort: params?.sort ?? "ASC" // We want to older messages at the top
            };

            // Add any "where" params
            if (params?.where) dbParams.where = params.where;

            // Get the messages
            const messages = await Server().iMessageRepo.getMessages(dbParams);

            // Handle fetching the chat participants with the messages (if requested)
            const withChatParticipants = params?.withChatParticipants ?? false;
            const chatCache: { [key: string]: Handle[] } = {};
            if (withChatParticipants) {
                const chats = await Server().iMessageRepo.getChats({ chatGuid, withParticipants: true });
                for (const i of chats) {
                    chatCache[i.guid] = i.participants;
                }
            }

            const results = [];
            for (const msg of messages) {
                // Insert in the participants from the cache
                if (withChatParticipants) {
                    for (const chat of msg.chats) {
                        if (Object.keys(chatCache).includes(chat.guid)) {
                            chat.participants = chatCache[chat.guid];
                        }
                    }
                }

                const msgRes = await getMessageResponse(msg);
                results.push(msgRes);
            }

            return response(cb, "messages", createSuccessResponse(results));
        });

        /**
         * Get an attachment by guid
         */
        socket.on("get-attachment", async (params, cb): Promise<void> => {
            if (!params?.identifier)
                return response(cb, "error", createBadRequestResponse("No attachment identifier provided"));

            const attachment = await Server().iMessageRepo.getAttachment(params?.identifier, params?.withMessages);
            if (!attachment) return response(cb, "error", createBadRequestResponse("Attachment does not exist"));

            const res = await getAttachmentResponse(attachment, true);
            return response(cb, "attachment", createSuccessResponse(res));
        });

        /**
         * Get an attachment chunk by guid
         */
        socket.on("get-attachment-chunk", async (params, cb): Promise<void> => {
            if (!params?.identifier)
                return response(cb, "error", createBadRequestResponse("No attachment identifier provided"));

            // Get the start, with fallbacks to 0
            let start = params?.start ?? 0;
            if (!Number.isInteger(start) || start < 0) start = 0;

            // Pull out the chunk size, falling back to 1024
            const chunkSize = params?.chunkSize ?? 1024;
            const compress = params?.compress ?? false;

            // Get the corresponding attachment
            const attachment = await Server().iMessageRepo.getAttachment(params?.identifier, false);
            if (!attachment) return response(cb, "error", createBadRequestResponse("Attachment does not exist"));

            // Get the fully qualified path
            let fPath = FileSystem.getRealPath(attachment.filePath);

            // Check if the file exists before trying to read it
            if (!fs.existsSync(fPath))
                return response(cb, "error", createServerErrorResponse("Attachment not downloaded on server"));

            // If the attachment is a caf, let's convert it
            if (attachment.uti === "com.apple.coreaudio-format") {
                fPath = await convertAudio(attachment);
            }

            // Check if the file exists before trying to read it
            if (!fs.existsSync(fPath))
                return response(cb, "error", createServerErrorResponse("Attachment not downloaded on server"));

            // Get data as a Uint8Array
            let data = FileSystem.readFileChunk(fPath, start, chunkSize);
            if (compress) data = Uint8Array.from(zlib.deflateSync(data));

            if (!data) {
                return response(cb, "attachment-chunk", createNoDataResponse());
            }

            // Convert data to a base64 string
            return response(cb, "attachment-chunk", createSuccessResponse(base64.bytesToBase64(data)));
        });

        /**
         * Get last message in a chat
         */
        socket.on("get-last-chat-message", async (params, cb): Promise<void> => {
            if (!params?.identifier)
                return response(cb, "error", createBadRequestResponse("No chat identifier provided"));

            const chats = await Server().iMessageRepo.getChats({ chatGuid: params?.identifier });
            if (isEmpty(chats))
                return response(cb, "error", createBadRequestResponse("Chat does not exist (get-last-chat-message)"));

            const messages = await Server().iMessageRepo.getMessages({
                chatGuid: chats[0].guid,
                limit: 1
            });
            if (isEmpty(messages)) return response(cb, "last-chat-message", createNoDataResponse());

            const result = await getMessageResponse(messages[0]);
            return response(cb, "last-chat-message", createSuccessResponse(result));
        });

        // /**
        //  * Get participants in a chat
        //  */
        socket.on("get-participants", async (params, cb): Promise<void> => {
            if (!params?.identifier)
                return response(cb, "error", createBadRequestResponse("No chat identifier provided"));

            const chats = await Server().iMessageRepo.getChats({ chatGuid: params?.identifier });

            if (isEmpty(chats))
                return response(cb, "error", createBadRequestResponse("Chat does not exist (get-participants)"));

            const handles = [];
            for (const handle of chats[0].participants ?? []) {
                const handleRes = await getHandleResponse(handle);
                handles.push(handleRes);
            }

            return response(cb, "participants", createSuccessResponse(handles));
        });

        /**
         * Send message
         */
        socket.on("send-message", async (params, cb): Promise<void> => {
            let tempGuid = params?.tempGuid;
            const chatGuid = params?.guid;
            const message = params?.message;

            // Make sure a chat GUID is provided
            if (!chatGuid) return response(cb, "error", createBadRequestResponse("No chat GUID provided"));

            // Make sure the chat exists (if group chat)
            if (chatGuid.includes(";+;")) {
                const chats = await Server().iMessageRepo.getChats({ chatGuid });
                if (isEmpty(chats))
                    return response(
                        cb,
                        "error",
                        createBadRequestResponse(`Chat with GUID, "${chatGuid}" does not exist`)
                    );
            }

            // Make sure we have a temp GUID, for matching
            if ((tempGuid && isEmpty(message)) || (!tempGuid && message))
                return response(cb, "error", createBadRequestResponse("No temporary GUID provided with message"));

            // Make sure that if we have an attachment, there is also a guid and name
            if (params?.attachment && (!params.attachmentName || !params.attachmentGuid))
                return response(cb, "error", createBadRequestResponse("No attachment name or GUID provided"));

            if (typeof tempGuid === "number") {
                tempGuid = String(tempGuid);
            }

            // Debug logging
            if (isNotEmpty(tempGuid)) {
                Server().log(`Attempting to send message using Temp GUID: ${tempGuid}`, "debug");
            }

            // Make sure the message isn't already in the queue
            if (Server().httpService.sendCache.find(tempGuid)) {
                return response(
                    cb,
                    "error",
                    createBadRequestResponse(`Message is already queued to be sent (Temp GUID: ${tempGuid})!`)
                );
            }

            // Add to send cache
            Server().httpService.sendCache.add(tempGuid);

            try {
                let sentMessage = null;
                if (params?.attachment && params?.attachmentName && params?.attachmentGuid) {
                    // Save the attachment data
                    const b = base64.base64ToBytes(params.attachment);
                    // eslint-disable-next-line no-param-reassign
                    const newPath = FileSystem.saveAttachment(params.attachmentName, b);

                    // Send the attachment first
                    sentMessage = await MessageInterface.sendAttachmentSync(
                        chatGuid,
                        newPath,
                        params?.attachmentName,
                        params?.attachmentGuid
                    );
                }

                // If we have a message, send it second
                if (isNotEmpty(message)) {
                    sentMessage = await MessageInterface.sendMessageSync(
                        chatGuid,
                        message,
                        "apple-script",
                        null,
                        null,
                        null,
                        tempGuid
                    );
                }

                Server().httpService.sendCache.remove(tempGuid);
                return response(cb, "message-sent", createSuccessResponse(await getMessageResponse(sentMessage)));
            } catch (ex: any) {
                Server().httpService.sendCache.remove(tempGuid);
                if (ex?.ROWID) {
                    return response(
                        cb,
                        "send-message-error",
                        createServerErrorResponse(
                            "Message failed to send!",
                            ErrorTypes.IMESSAGE_ERROR,
                            "See error code for more details",
                            ex
                        )
                    );
                }

                return response(cb, "send-message-error", createServerErrorResponse(ex?.message ?? ex));
            }
        });

        /**
         * Send message with chunked attachment
         */
        socket.on("send-message-chunk", async (params, cb): Promise<void> => {
            const chatGuid = params?.guid;
            const tempGuid = params?.tempGuid;
            let message = params?.message;

            if (!chatGuid) return response(cb, "error", createBadRequestResponse("No chat GUID provided"));
            if (!tempGuid) return response(cb, "error", createBadRequestResponse("No temporary GUID provided"));

            // Make sure the message isn't already in the queue
            if (Server().httpService.sendCache.find(tempGuid)) {
                return response(cb, "error", createBadRequestResponse("Attachment is already queued to be sent!"));
            }

            // Attachment chunk parameters
            const attachmentGuid = params?.attachmentGuid;
            const attachmentChunkStart = params?.attachmentChunkStart;
            const attachmentData = params?.attachmentData;
            const hasMore = params?.hasMore;

            // Save the attachment chunk if there is an attachment
            if (attachmentGuid)
                FileSystem.saveAttachmentChunk(
                    attachmentGuid,
                    attachmentChunkStart,
                    base64.base64ToBytes(attachmentData)
                );

            // If it's the last chunk, but no message, default it to an empty string
            if (!hasMore && !message) message = "";
            if (!hasMore && !tempGuid && isEmpty(message))
                return response(cb, "error", createBadRequestResponse("No temp GUID provided with message!"));

            // If it's the last chunk, make sure there an attachment name
            if (!hasMore && attachmentGuid && !params?.attachmentName)
                return response(cb, "error", createBadRequestResponse("No attachment name provided"));

            // If there are no more chunks, compile, save, and send
            if (!hasMore) {
                // Make sure the chat exists before we send the response
                if (chatGuid.includes(";+;")) {
                    const chats = await Server().iMessageRepo.getChats({ chatGuid });
                    if (isEmpty(chats))
                        return response(
                            cb,
                            "error",
                            createBadRequestResponse(`Chat with GUID, "${chatGuid}" does not exist`)
                        );
                }

                // Add the image to the send cache
                Server().httpService.sendCache.add(tempGuid);

                // Save the attachment parts to a file
                const attachmentPath = FileSystem.buildAttachmentChunks(attachmentGuid, params?.attachmentName);

                // Add the action to the queue
                Server().queue.add({
                    type: "send-attachment",
                    data: {
                        tempGuid,
                        chatGuid,
                        message,
                        attachmentGuid,
                        attachmentName: params?.attachmentName,
                        attachmentPath
                    }
                });

                return response(cb, "message-sent", createSuccessResponse(null));
            }

            return response(cb, "message-chunk-saved", createSuccessResponse(null));
        });

        /**
         * Send message
         */
        socket.on("start-chat", async (params, cb): Promise<void> => {
            let participants = params?.participants;

            if (isEmpty(participants)) {
                return response(cb, "error", createBadRequestResponse("No participants specified"));
            }

            if (typeof participants === "string") {
                participants = [participants];
            }

            if (!Array.isArray(participants)) {
                return response(cb, "error", createBadRequestResponse("Participant list must be an array"));
            }

            let chatGuid;

            try {
                // First, try to create the chat using our "normal" method
                chatGuid = await ActionHandler.createUniversalChat(
                    participants,
                    params?.service ?? "iMessage",
                    params?.message,
                    params?.tempGuid
                );
            } catch (ex: any) {
                // If there was a failure, and there is only 1 participant, and we have a message, try to fallback
                if (participants.length === 1 && isNotEmpty(params?.message) && isNotEmpty(params?.tempGuid)) {
                    Server().log("Universal create chat failed. Attempting single chat creation.", "debug");

                    try {
                        chatGuid = await ActionHandler.createSingleChat(
                            participants[0],
                            params?.service ?? "iMessage",
                            params?.message,
                            params?.tempGuid
                        );
                    } catch (ex2: any) {
                        // If the fallback fails, return that error
                        return response(cb, "error", createBadRequestResponse(ex2?.message ?? ex2 ?? unknownError));
                    }
                } else {
                    // If it failed and didn't meet our fallback criteria, return the error as-is
                    return response(cb, "error", createBadRequestResponse(ex?.message ?? ex ?? unknownError));
                }
            }

            // Make sure we have a chat GUID
            if (isEmpty(chatGuid)) {
                return response(cb, "error", createBadRequestResponse("Failed to create chat! Check server logs!"));
            }

            try {
                const newChat = await Server().iMessageRepo.getChats({ chatGuid });
                return response(cb, "chat-started", createSuccessResponse(await getChatResponse(newChat[0])));
            } catch (ex: any) {
                let err = ex?.message ?? ex ?? unknownError;

                // If it's a ROWID error, we want to handle it specifically
                if (err.toLowerCase().includes("rowid")) {
                    err =
                        `iMessage/iCloud is not configured on your macOS device! ` +
                        `Configure it, then rescan your QRCode`;
                }

                return response(cb, "start-chat-failed", createServerErrorResponse(err));
            }
        });

        /**
         * Renames a group chat
         */
        socket.on("rename-group", async (params, cb): Promise<void> => {
            if (!params?.identifier)
                return response(cb, "error", createBadRequestResponse("No chat identifier provided"));
            if (!params?.newName) return response(cb, "error", createBadRequestResponse("No new group name provided"));

            if (Server().privateApiHelper?.helper) {
                try {
                    await ActionHandler.privateRenameGroupChat(params.identifier, params.newName);

                    const chats = await Server().iMessageRepo.getChats({ chatGuid: params.identifier });
                    return response(cb, "group-renamed", createSuccessResponse(await getChatResponse(chats[0])));
                } catch (ex: any) {
                    return response(cb, "rename-group-error", createServerErrorResponse(ex?.message ?? ex));
                }
            }

            try {
                await ActionHandler.renameGroupChat(params.identifier, params.newName);

                const chats = await Server().iMessageRepo.getChats({ chatGuid: params.identifier });
                return response(cb, "group-renamed", createSuccessResponse(await getChatResponse(chats[0])));
            } catch (ex: any) {
                return response(cb, "rename-group-error", createServerErrorResponse(ex?.message ?? ex));
            }
        });

        /**
         * Adds a participant to a chat
         */
        socket.on("add-participant", async (params, cb): Promise<void> => {
            if (!params?.identifier)
                return response(cb, "error", createBadRequestResponse("No chat identifier provided"));
            if (!params?.address)
                return response(cb, "error", createBadRequestResponse("No participant address specified"));

            try {
                const result = await ActionHandler.addParticipant(params.identifier, params.address);
                if (safeTrim(result) !== "success") return response(cb, "error", createBadRequestResponse(result));

                const chats = await Server().iMessageRepo.getChats({ chatGuid: params.identifier });
                return response(cb, "participant-added", createSuccessResponse(await getChatResponse(chats[0])));
            } catch (ex: any) {
                return response(cb, "add-participant-error", createServerErrorResponse(ex?.message ?? ex));
            }
        });

        /**
         * Removes a participant from a chat
         */
        socket.on("remove-participant", async (params, cb): Promise<void> => {
            if (!params?.identifier)
                return response(cb, "error", createBadRequestResponse("No chat identifier provided"));
            if (!params?.address)
                return response(cb, "error", createBadRequestResponse("No participant address specified"));

            try {
                const result = await ActionHandler.removeParticipant(params.identifier, params.address);
                if (safeTrim(result) !== "success") return response(cb, "error", createBadRequestResponse(result));

                const chats = await Server().iMessageRepo.getChats({ chatGuid: params.identifier });
                return response(cb, "participant-removed", createSuccessResponse(await getChatResponse(chats[0])));
            } catch (ex: any) {
                return response(cb, "remove-participant-error", createServerErrorResponse(ex?.message ?? ex));
            }
        });

        // /**
        //  * Send reaction
        //  */
        socket.on("send-reaction", async (params, cb): Promise<void> => {
            if (!params?.chatGuid) return response(cb, "error", createBadRequestResponse("No chat GUID provided!"));
            // Make sure we have a temp GUID, for matching
            const tempGuid = params?.tempGuid || params?.messageGuid;
            if (isEmpty(tempGuid))
                return response(cb, "error", createBadRequestResponse("No temporary GUID provided with message!"));
            if (!tempGuid || !params?.messageText)
                return response(cb, "error", createBadRequestResponse("No message provided!"));
            if (!params?.actionMessageGuid || !params?.actionMessageText)
                return response(cb, "error", createBadRequestResponse("No action message provided!"));
            if (
                !params?.tapback ||
                ![
                    "love",
                    "like",
                    "dislike",
                    "laugh",
                    "emphasize",
                    "question",
                    "-love",
                    "-like",
                    "-dislike",
                    "-laugh",
                    "-emphasize",
                    "-question"
                ].includes(params.tapback)
            )
                return response(cb, "error", createBadRequestResponse("Invalid tapback descriptor provided!"));

            // Fetch the message we are reacting to
            const message = await Server().iMessageRepo.getMessage(params.actionMessageGuid, false, true);
            if (!message) {
                return response(cb, "error", createBadRequestResponse("Selected message does not exist!"));
            }

            // If the helper is online, use it to send the tapback
            if (Server().privateApiHelper?.helper) {
                try {
                    const sentMessage = await MessageInterface.sendReaction(
                        params.chatGuid,
                        message,
                        params.tapback,
                        tempGuid
                    );

                    return response(
                        cb,
                        "tapback-sent",
                        createSuccessResponse(await getMessageResponse(sentMessage), "Successfully sent reaction!")
                    );
                } catch (ex: any) {
                    return response(cb, "send-tapback-error", createServerErrorResponse(ex?.message ?? ex));
                }
            }

            return response(
                cb,
                "send-tapback-error",
                createServerErrorResponse("iMessage Private API Helper is not connected!")
            );
        });

        /**
<<<<<<< HEAD
         * Gets a contact (or contacts) for a given list of handles, from the database
         */
        socket.on("get-contacts-from-db", async (params, cb): Promise<void> => {
            if (!Server().contactsRepo || !Server().contactsRepo.db.isConnected) {
                response(cb, "contacts", createServerErrorResponse("Contacts repository is disconnected!"));
                return;
            }

            const handles = params.map((e: any) => (typeof e === "string" ? { address: e } : e));
            for (let i = 0; i <= handles.length; i += 1) {
                if (!handles[i] || !handles[i].address) continue;
                const contact = await Server().contactsRepo.getContactByAddress(handles[i].address);
                if (contact) {
                    handles[i].firstName = contact.firstName;
                    handles[i].lastName = contact.lastName;
                }
            }

            response(cb, "contacts-from-disk", createSuccessResponse(handles));
        });

        /**
=======
>>>>>>> 3dd99ea0
         * Gets a contacts
         */
        socket.on("get-contacts-from-vcf", async (_, cb): Promise<void> => {
            try {
                // Export the contacts
                await ActionHandler.exportContacts();

                // Check if the contacts export exists, and respond back with it
                const contactsPath = path.join(FileSystem.contactsDir, "AddressBook.vcf");
                if (fs.existsSync(contactsPath)) {
                    const data = fs.readFileSync(contactsPath).toString("utf-8");
                    response(cb, "contacts-from-vcf", createSuccessResponse(data));
                } else {
                    response(cb, "contacts-from-vcf", createServerErrorResponse("Failed to export Address Book!"));
                }
            } catch (ex: any) {
                response(cb, "contacts-from-vcf", createServerErrorResponse(ex?.message ?? ex));
            }
        });

        /**
         * Tells all clients that a chat is read
         */
        socket.on("toggle-chat-read-status", (params, cb): void => {
            // Make sure we have all the required data
            if (!params?.chatGuid) return response(cb, "error", createBadRequestResponse("No chat GUID provided!"));
            if (params?.status === null)
                return response(cb, "error", createBadRequestResponse("No chat status provided!"));

            // Send the notification out to all clients
            Server().emitMessage("chat-read-status-changed", {
                chatGuid: params.chatGuid,
                status: params.status
            });

            // Return null so Typescript doesn't yell at us
            return null;
        });

        /**
         * Tells the server to "read a chat"
         */
        socket.on("open-chat", (params, cb): void => {
            // Make sure we have all the required data
            if (!params?.chatGuid) return response(cb, "error", createBadRequestResponse("No chat GUID provided!"));

            // Dispatch it to the queue service
            const item: QueueItem = { type: "open-chat", data: params?.chatGuid };
            Server().queue.add(item);

            // Return null so Typescript doesn't yell at us
            return null;
        });

        /**
         * Tells the server to start typing in a chat
         */
        socket.on("started-typing", async (params, cb): Promise<void> => {
            // Make sure we have all the required data
            if (!params?.chatGuid) return response(cb, "error", createBadRequestResponse("No chat GUID provided!"));

            // Dispatch it to the queue service
            try {
                await ActionHandler.startOrStopTypingInChat(params.chatGuid, true);
                return response(cb, "started-typing-sent", createSuccessResponse(null));
            } catch {
                return response(cb, "started-typing-error", createServerErrorResponse("Failed to stop typing"));
            }
        });

        /**
         * Tells the server to stop typing in a chat
         * This will happen automaticaly after 10 seconds,
         * but the client can tell the server to do so manually
         */
        socket.on("stopped-typing", async (params, cb): Promise<void> => {
            // Make sure we have all the required data
            if (!params?.chatGuid) return response(cb, "error", createBadRequestResponse("No chat GUID provided!"));

            try {
                await ActionHandler.startOrStopTypingInChat(params.chatGuid, false);
                return response(cb, "stopped-typing-sent", createSuccessResponse(null));
            } catch {
                return response(cb, "stopped-typing-error", createServerErrorResponse("Failed to stop typing!"));
            }
        });
        /**
         * Tells the server to mark a chat as read
         */
        socket.on("mark-chat-read", async (params, cb): Promise<void> => {
            // Make sure we have all the required data
            if (!params?.chatGuid) return response(cb, "error", createBadRequestResponse("No chat GUID provided!"));

            try {
                await ActionHandler.markChatRead(params.chatGuid);
                return response(cb, "mark-chat-read-sent", createSuccessResponse(null));
            } catch {
                return response(cb, "mark-chat-read-error", createServerErrorResponse("Failed to mark chat read!"));
            }
        });
        /**
         * Tells the server to stop typing in a chat
         * This will happen automaticaly after 10 seconds,
         * but the client can tell the server to do so manually
         */
        socket.on("update-typing-status", async (params, cb): Promise<void> => {
            // Make sure we have all the required data
            if (!params?.chatGuid) return response(cb, "error", createBadRequestResponse("No chat GUID provided!"));

            try {
                await ActionHandler.updateTypingStatus(params.chatGuid);
                return response(cb, "update-typing-status-sent", createSuccessResponse(null));
            } catch {
                return response(
                    cb,
                    "update-typing-status-error",
                    createServerErrorResponse("Failed to update typing status!")
                );
            }
        });

        /**
         * Tells the server to restart iMessages
         */
        socket.on("restart-messages-app", async (_, cb): Promise<void> => {
            await FileSystem.executeAppleScript(restartMessages());
            return response(cb, "restart-messages-app", createSuccessResponse(null));
        });

        /**
         * Tells the server to restart the Private API helper
         */
        socket.on("restart-private-api", async (_, cb): Promise<void> => {
            Server().privateApiHelper.start();
            return response(cb, "restart-private-api-success", createSuccessResponse(null));
        });

        /**
         * Checks for a serer update
         */
        socket.on("check-for-server-update", async (_, cb): Promise<void> => {
            return response(cb, "save-vcf", createSuccessResponse(await GeneralInterface.checkForUpdate()));
        });

        socket.on("disconnect", reason => {
            Server().log(`Client ${socket.id} disconnected! Reason: ${reason}`);
        });
    }
}<|MERGE_RESOLUTION|>--- conflicted
+++ resolved
@@ -892,31 +892,6 @@
         });
 
         /**
-<<<<<<< HEAD
-         * Gets a contact (or contacts) for a given list of handles, from the database
-         */
-        socket.on("get-contacts-from-db", async (params, cb): Promise<void> => {
-            if (!Server().contactsRepo || !Server().contactsRepo.db.isConnected) {
-                response(cb, "contacts", createServerErrorResponse("Contacts repository is disconnected!"));
-                return;
-            }
-
-            const handles = params.map((e: any) => (typeof e === "string" ? { address: e } : e));
-            for (let i = 0; i <= handles.length; i += 1) {
-                if (!handles[i] || !handles[i].address) continue;
-                const contact = await Server().contactsRepo.getContactByAddress(handles[i].address);
-                if (contact) {
-                    handles[i].firstName = contact.firstName;
-                    handles[i].lastName = contact.lastName;
-                }
-            }
-
-            response(cb, "contacts-from-disk", createSuccessResponse(handles));
-        });
-
-        /**
-=======
->>>>>>> 3dd99ea0
          * Gets a contacts
          */
         socket.on("get-contacts-from-vcf", async (_, cb): Promise<void> => {
