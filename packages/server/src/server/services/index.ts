--- conflicted
+++ resolved
@@ -10,11 +10,8 @@
 import { IPCService } from "./ipcService";
 import { CertificateService } from "./certificateService";
 import { WebhookService } from "./webhookService";
-<<<<<<< HEAD
 import { SwiftHelperService } from "./swiftHelperService";
-=======
 import { FindMyService } from "./findMyService";
->>>>>>> 3d6a24aa
 
 export {
     HttpService,
@@ -29,9 +26,6 @@
     CertificateService,
     CloudflareService,
     WebhookService,
-<<<<<<< HEAD
-    SwiftHelperService
-=======
+    SwiftHelperService,
     FindMyService
->>>>>>> 3d6a24aa
 };